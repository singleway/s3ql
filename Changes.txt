--- conflicted
+++ resolved
@@ -28,33 +28,25 @@
     use S3QL over ssh is to use sshfs
     (http://fuse.sourceforge.net/sshfs.html) with S3QL's local
     backend.
-  
-2011-07-23, S3QL 1.1 (development version)
-
-  * Restructured metadata. This should also significantly reduce the
-    size of the SQLite database file.
-
-  * Fixed license typo in file header comments, license
-    is GNU GPL Version 3, not LGPL.
-  
-  * Fixed problem with fsck.s3ql generating extraordinary long
-    filenames in /lost+found and then crashing. 
-
-  * When called as root, use umount rather than fusermount for
-    compatibility with FUSE4BSD.
-
-<<<<<<< HEAD
-=======
-  * The --homedir option has been replaced by the more finely grained
-    --authfile, --cachedir and --log options.
-
-  * S3QL can now log directly to syslog.
 
   * fsck now checks if all indices have been created. This avoids
     a huge performance problem when mount.s3ql was interrupted
     after downloading metadata, but before creating the indices.
-
->>>>>>> a6e32692
+  
+2011-07-23, S3QL 1.1 (development version)
+
+  * Restructured metadata. This should also significantly reduce the
+    size of the SQLite database file.
+
+  * Fixed license typo in file header comments, license
+    is GNU GPL Version 3, not LGPL.
+  
+  * Fixed problem with fsck.s3ql generating extraordinary long
+    filenames in /lost+found and then crashing. 
+
+  * When called as root, use umount rather than fusermount for
+    compatibility with FUSE4BSD.
+
 2011-05-20, S3QL 1.0.1
 
   * Disabled WAL mode again for now because of unexpected problems
