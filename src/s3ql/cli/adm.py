'''
adm.py - this file is part of S3QL (http://s3ql.googlecode.com)

Copyright (C) 2008-2009 Nikolaus Rath <Nikolaus@rath.org>

This program can be distributed under the terms of the GNU GPLv3.
'''

from __future__ import division, print_function, absolute_import

import logging
from s3ql.common import (get_backend, QuietError, unlock_bucket,
<<<<<<< HEAD
                         restore_metadata,
                         cycle_metadata, dump_metadata, create_tables,
                         setup_logging, get_bucket_home)
=======
                         cycle_metadata, dump_metadata, restore_metadata,
                         setup_logging, get_bucket_cachedir)
>>>>>>> 0fb63575
from s3ql.backends import s3
from s3ql.backends.local import Bucket as LocalBucket
from s3ql.parse_args import ArgumentParser
from s3ql import CURRENT_FS_REV
from getpass import getpass
import sys
from s3ql.backends.common import ChecksumError
import os
from s3ql.database import Connection
import tempfile
from datetime import datetime as Datetime
import textwrap
import shutil
import stat
import time
import cPickle as pickle

log = logging.getLogger("adm")

def parse_args(args):
    '''Parse command line'''

    parser = ArgumentParser(
        description="Manage S3QL Buckets.",
        epilog=textwrap.dedent('''\
               Hint: run `%(prog)s <action> --help` to get help on the additional
               arguments that the different actions take.'''))

    pparser = ArgumentParser(add_help=False, epilog=textwrap.dedent('''\
               Hint: run `%(prog)s --help` to get help on other available actions and
               optional arguments that can be used with all actions.'''))
    pparser.add_storage_url()
    
    subparsers = parser.add_subparsers(metavar='<action>', dest='action',
                                       help='may be either of') 
    subparsers.add_parser("passphrase", help="change bucket passphrase", 
                          parents=[pparser])
    subparsers.add_parser("upgrade", help="upgrade file system to newest revision",
                          parents=[pparser])
    subparsers.add_parser("delete", help="completely delete a bucket with all contents",
                          parents=[pparser])                                        
    subparsers.add_parser("download-metadata", 
                          help="Interactively download metadata backups. "
                               "Use only if you know what you are doing.",
                          parents=[pparser])    
                
    parser.add_debug_modules()
    parser.add_quiet()
    parser.add_log()
    parser.add_authfile()
    parser.add_cachedir()
    parser.add_version()
    parser.add_ssl()
        
    options = parser.parse_args(args)
        
    return options

def main(args=None):
    '''Change or show S3QL file system parameters'''

    if args is None:
        args = sys.argv[1:]

    options = parse_args(args)
    setup_logging(options)

    with get_backend(options.storage_url, 
                     options.authfile, options.ssl) as (conn, bucketname):
        cachepath = get_bucket_cachedir(options.storage_url, options.cachedir)
               
        if options.action == 'delete':
            return delete_bucket(conn, bucketname, cachepath)

        if not bucketname in conn:
            raise QuietError("Bucket does not exist.")
        
        bucket = conn.get_bucket(bucketname)
        
        try:
            unlock_bucket(options.authfile, options.storage_url, bucket)
        except ChecksumError:
            raise QuietError('Checksum error - incorrect password?')

        if options.action == 'passphrase':
            return change_passphrase(bucket)

        if options.action == 'upgrade':
            return upgrade(bucket)

        if options.action == 'download-metadata':
            return download_metadata(bucket, options.storage_url)
        

def download_metadata(bucket, storage_url):
    '''Download old metadata backups'''
    
    backups = sorted(bucket.list('s3ql_metadata_bak_'))
    
    if not backups:
        raise QuietError('No metadata backups found.')
    
    log.info('The following backups are available:')
    log.info('%3s  %-23s %-15s', 'No', 'Name', 'Date')
    for (i, name) in enumerate(backups):
        params = bucket.lookup(name)
        if 'last-modified' in params:
            date = Datetime.fromtimestamp(params['last-modified']).strftime('%Y-%m-%d %H:%M:%S')
        else:
            # (metadata might from an older fs revision)
            date = '(unknown)'
            
        log.info('%3d  %-23s %-15s', i, name, date)
        
    name = None
    while name is None:
        buf = raw_input('Enter no to download: ')
        try:
            name = backups[int(buf.strip())]
        except:
            log.warn('Invalid input')
        
    log.info('Downloading %s...', name)
    
    cachepath = get_bucket_cachedir(storage_url, '.')
    for i in ('.db', '.params'):
        if os.path.exists(cachepath + i):
            raise QuietError('%s already exists, aborting.' % cachepath+i)
    
    fh = os.fdopen(os.open(cachepath + '.db', os.O_RDWR | os.O_CREAT,
                           stat.S_IRUSR | stat.S_IWUSR), 'w+b')
    param = bucket.lookup(name)
    try:
        fh.close()
        db = Connection(cachepath + '.db')
        fh = tempfile.TemporaryFile()
        bucket.fetch_fh(name, fh)
        fh.seek(0)
        log.info('Reading metadata...')
        restore_metadata(fh, db)
        fh.close()
    except:
        # Don't keep file if it doesn't contain anything sensible
        os.unlink(cachepath + '.db')
        raise
    
    # Raise sequence number so that fsck.s3ql actually uses the
    # downloaded backup
    seq_nos = [ int(x[len('s3ql_seq_no_'):]) for x in bucket.list('s3ql_seq_no_') ]
    param['seq_no'] = max(seq_nos) + 1
    pickle.dump(param, open(cachepath + '.params', 'wb'), 2)
    


def change_passphrase(bucket):
    '''Change bucket passphrase'''

    if 's3ql_passphrase' not in bucket:
        raise QuietError('Bucket is not encrypted.')

    data_pw = bucket.passphrase

    if sys.stdin.isatty():
        wrap_pw = getpass("Enter new encryption password: ")
        if not wrap_pw == getpass("Confirm new encryption password: "):
            raise QuietError("Passwords don't match")
    else:
        wrap_pw = sys.stdin.readline().rstrip()

    bucket.passphrase = wrap_pw
    bucket['s3ql_passphrase'] = data_pw

def delete_bucket(conn, bucketname, cachepath):
    print('I am about to delete the bucket %s with ALL contents.' % bucketname,
          'Please enter "yes" to continue.', '> ', sep='\n', end='')

    if sys.stdin.readline().strip().lower() != 'yes':
        raise QuietError()

    log.info('Deleting...')
    
    for suffix in ('.db', '.params'):
        name = cachepath + suffix
        if os.path.exists(name):
            os.unlink(name)
            
    name = cachepath + '-cache'
    if os.path.exists(name):
        shutil.rmtree(name)
        
    if bucketname in conn:
        conn.delete_bucket(bucketname, recursive=True)

    print('Bucket deleted.')
    if isinstance(conn, s3.Connection):
        print('Note that it may take a while until the removal becomes visible.')

def upgrade(bucket):
    '''Upgrade file system to newest revision'''

    # Access to protected member
    #pylint: disable=W0212
    log.info('Getting file system parameters..')
    seq_nos = list(bucket.list('s3ql_seq_no_')) 
    if not seq_nos:
        raise QuietError(textwrap.dedent(''' 
            File system revision too old to upgrade!
            
            You need to use an older S3QL version to upgrade to a more recent
            revision before you can use this version to upgrade to the newest
            revision.
            '''))                     
    elif (isinstance(bucket, LocalBucket) and
         (seq_nos[0].endswith('.meta') or seq_nos[0].endswith('.dat'))):
        param = bucket.lookup('s3ql_metadata.meta')
        seq_nos = [ int(x[len('s3ql_seq_no_'):-4]) for x in seq_nos if x.endswith('.dat') ]                 
    else:
        param = bucket.lookup('s3ql_metadata')
        seq_nos = [ int(x[len('s3ql_seq_no_'):]) for x in seq_nos ]
    seq_no = max(seq_nos)

    # Check for unclean shutdown
    if param['seq_no'] < seq_no:
        if (bucket.read_after_write_consistent() and
            bucket.read_after_delete_consistent()):
            raise QuietError(textwrap.fill(textwrap.dedent('''\
                It appears that the file system is still mounted somewhere else. If this is not
                the case, the file system may have not been unmounted cleanly and you should try
                to run fsck on the computer where the file system has been mounted most recently.
                ''')))
        else:                
            raise QuietError(textwrap.fill(textwrap.dedent('''\
                It appears that the file system is still mounted somewhere else. If this is not the
                case, the file system may have not been unmounted cleanly or the data from the 
                most-recent mount may have not yet propagated through the backend. In the later case,
                waiting for a while should fix the problem, in the former case you should try to run
                fsck on the computer where the file system has been mounted most recently.
                ''')))    

    # Check that the fs itself is clean
    if param['needs_fsck']:
        raise QuietError("File system damaged, run fsck!")
    
    # Check revision
    if param['revision'] < CURRENT_FS_REV - 1:
        raise QuietError(textwrap.dedent(''' 
            File system revision too old to upgrade!
            
            You need to use an older S3QL version to upgrade to a more recent
            revision before you can use this version to upgrade to the newest
            revision.
            '''))

    elif param['revision'] >= CURRENT_FS_REV:
        print('File system already at most-recent revision')
        return
                
    print(textwrap.dedent('''
        I am about to update the file system to the newest revision. 
        You will not be able to access the file system with any older version
        of S3QL after this operation. 
        
        You should make very sure that this command is not interrupted and
        that no one else tries to mount, fsck or upgrade the file system at
        the same time.
        '''))

    print('Please enter "yes" to continue.', '> ', sep='\n', end='')

    if sys.stdin.readline().strip().lower() != 'yes':
        raise QuietError()

    log.info('Upgrading from revision %d to %d...', CURRENT_FS_REV - 1,
             CURRENT_FS_REV)
    param['revision'] = CURRENT_FS_REV
    
    if isinstance(bucket, LocalBucket):
        for (path, _, filenames) in os.walk(bucket.name, topdown=True):
            for name in filenames:
                if name.endswith('.dat'):
                    continue
                 
                basename = os.path.splitext(name)[0]
                os.rename(os.path.join(path, name),
                          os.path.join(path, basename))
                with open(os.path.join(path, basename), 'r+b') as dst:
                    dst.seek(0, os.SEEK_END)
                    with open(os.path.join(path, basename + '.dat'), 'rb') as src:
                        shutil.copyfileobj(src, dst)
                os.unlink(os.path.join(path, basename + '.dat'))
                     
    # Download metadata
    log.info("Downloading & uncompressing metadata...")
    dbfile = tempfile.NamedTemporaryFile()
    db = Connection(dbfile.name, fast_mode=True)
    fh = tempfile.TemporaryFile()
    bucket.fetch_fh("s3ql_metadata", fh)
    fh.seek(0)
    log.info('Reading metadata...')
    restore_legacy_metadata(fh, db)
    fh.close()
    
    # Increase metadata sequence no
    param['seq_no'] += 1
    bucket.store('s3ql_seq_no_%d' % param['seq_no'], 'Empty')
    for i in seq_nos:
        if i < param['seq_no'] - 5:
            del bucket['s3ql_seq_no_%d' % i ]

    # Upload metadata
    fh = tempfile.TemporaryFile()
    dump_metadata(fh, db)
    fh.seek(0)
    log.info("Uploading database..")
    cycle_metadata(bucket)
    param['last-modified'] = time.time() - time.timezone
    bucket.store_fh("s3ql_metadata", fh, param)
    fh.close()

def restore_legacy_metadata(ifh, conn):
    unpickler = pickle.Unpickler(ifh)
    (data_start, to_dump, sizes, columns) = unpickler.load()
    ifh.seek(data_start)
    create_tables(conn)
    create_legacy_tables(conn)
    for (table, _) in to_dump:
        log.info('Loading %s', table)
        col_str = ', '.join(columns[table])
        val_str = ', '.join('?' for _ in columns[table])
        if table in ('inodes', 'blocks', 'objects', 'contents'):
            sql_str = 'INSERT INTO leg_%s (%s) VALUES(%s)' % (table, col_str, val_str)
        else:
            sql_str = 'INSERT INTO %s (%s) VALUES(%s)' % (table, col_str, val_str)
        for _ in xrange(sizes[table]):
            buf = unpickler.load()
            for row in buf:
                conn.execute(sql_str, row)

    # Create a block for each object
    conn.execute('''
         INSERT INTO blocks (id, hash, refcount, obj_id, size)
            SELECT id, hash, refcount, id, size FROM leg_objects
    ''')
    conn.execute('''
         INSERT INTO objects (id, refcount, compr_size)
            SELECT id, 1, compr_size FROM leg_objects
    ''')
    conn.execute('DROP TABLE leg_objects')
              
    # Create new inode_blocks table for inodes with multiple blocks
    conn.execute('''
         CREATE TEMP TABLE multi_block_inodes AS 
            SELECT inode FROM leg_blocks
            GROUP BY inode HAVING COUNT(inode) > 1
    ''')    
    conn.execute('''
         INSERT INTO inode_blocks (inode, blockno, block_id)
            SELECT inode, blockno, obj_id 
            FROM leg_blocks JOIN multi_block_inodes USING(inode)
    ''')
    
    # Create new inodes table for inodes with multiple blocks
    conn.execute('''
        INSERT INTO inodes (id, uid, gid, mode, mtime, atime, ctime, 
                            refcount, size, rdev, locked, block_id)
               SELECT id, uid, gid, mode, mtime, atime, ctime, 
                      refcount, size, rdev, locked, NULL
               FROM leg_inodes JOIN multi_block_inodes ON inode == id 
            ''')
    
    # Add inodes with just one block or no block
    conn.execute('''
        INSERT INTO inodes (id, uid, gid, mode, mtime, atime, ctime, 
                            refcount, size, rdev, locked, block_id)
               SELECT id, uid, gid, mode, mtime, atime, ctime, 
                      refcount, size, rdev, locked, obj_id
               FROM leg_inodes LEFT JOIN leg_blocks ON leg_inodes.id == leg_blocks.inode 
               GROUP BY leg_inodes.id HAVING COUNT(leg_inodes.id) <= 1  
            ''')
    
    conn.execute('''
        INSERT INTO symlink_targets (inode, target)
        SELECT id, target FROM leg_inodes WHERE target IS NOT NULL
    ''')
    
    conn.execute('DROP TABLE leg_inodes')
    conn.execute('DROP TABLE leg_blocks')
    
    # Sort out names
    conn.execute('''
        INSERT INTO names (name, refcount) 
        SELECT name, COUNT(name) FROM leg_contents GROUP BY name
    ''')
    conn.execute('''
        INSERT INTO contents (name_id, inode, parent_inode) 
        SELECT names.id, inode, parent_inode 
        FROM leg_contents JOIN names ON leg_contents.name == names.name
    ''')
    conn.execute('DROP TABLE leg_contents')
    
    conn.execute('ANALYZE')
    
def create_legacy_tables(conn):
    conn.execute("""
    CREATE TABLE leg_inodes (
        id        INTEGER PRIMARY KEY,
        uid       INT NOT NULL,
        gid       INT NOT NULL,
        mode      INT NOT NULL,
        mtime     REAL NOT NULL,
        atime     REAL NOT NULL,
        ctime     REAL NOT NULL,
        refcount  INT NOT NULL,
        target    BLOB(256) ,
        size      INT NOT NULL DEFAULT 0,
        rdev      INT NOT NULL DEFAULT 0,
        locked    BOOLEAN NOT NULL DEFAULT 0
    )
    """)    
    conn.execute("""
    CREATE TABLE leg_objects (
        id        INTEGER PRIMARY KEY AUTOINCREMENT,
        refcount  INT NOT NULL,
        hash      BLOB(16) UNIQUE,
        size      INT NOT NULL,
        compr_size INT                  
    )""")
    conn.execute("""
    CREATE TABLE leg_blocks (
        inode     INTEGER NOT NULL REFERENCES leg_inodes(id),
        blockno   INT NOT NULL,
        obj_id    INTEGER NOT NULL REFERENCES leg_objects(id),
        PRIMARY KEY (inode, blockno)
    )""")
    conn.execute("""
    CREATE TABLE leg_contents (
        rowid     INTEGER PRIMARY KEY AUTOINCREMENT,
        name      BLOB(256) NOT NULL,
        inode     INT NOT NULL REFERENCES leg_inodes(id),
        parent_inode INT NOT NULL REFERENCES leg_inodes(id),
        
        UNIQUE (name, parent_inode)
    )""")
        
def create_legacy_indices(conn):
    conn.execute('CREATE INDEX ix_leg_contents_parent_inode ON contents(parent_inode)')
    conn.execute('CREATE INDEX ix_leg_contents_inode ON contents(inode)')
    conn.execute('CREATE INDEX ix_leg_objects_hash ON objects(hash)')
    conn.execute('CREATE INDEX ix_leg_blocks_obj_id ON blocks(obj_id)')
    conn.execute('CREATE INDEX ix_leg_blocks_inode ON blocks(inode)')
        
if __name__ == '__main__':
    main(sys.argv[1:])<|MERGE_RESOLUTION|>--- conflicted
+++ resolved
@@ -10,14 +10,9 @@
 
 import logging
 from s3ql.common import (get_backend, QuietError, unlock_bucket,
-<<<<<<< HEAD
                          restore_metadata,
                          cycle_metadata, dump_metadata, create_tables,
-                         setup_logging, get_bucket_home)
-=======
-                         cycle_metadata, dump_metadata, restore_metadata,
                          setup_logging, get_bucket_cachedir)
->>>>>>> 0fb63575
 from s3ql.backends import s3
 from s3ql.backends.local import Bucket as LocalBucket
 from s3ql.parse_args import ArgumentParser
