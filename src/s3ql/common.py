'''
common.py - this file is part of S3QL (http://s3ql.googlecode.com)

Copyright (C) 2008-2009 Nikolaus Rath <Nikolaus@rath.org>

This program can be distributed under the terms of the GNU LGPL.
'''

from __future__ import division, print_function, absolute_import

from getpass import getpass
from time import sleep
import hashlib
import os
import stat
import sys
import threading
import logging.handlers
import traceback
import re
import cPickle as pickle
import thread
from contextlib import contextmanager
from llfuse import ROOT_INODE
from global_lock import lock

__all__ = ["get_bucket_home", 'sha256', 'sha256_fh', 'add_stdout_logging',
           "get_credentials", "get_dbfile", "inode_for_path", "get_path",
           "ROOT_INODE", "ExceptionStoringThread", 'retry', 'LoggerFilter',
           "EmbeddedException", 'CTRL_NAME', 'CTRL_INODE', 'unlock_bucket',
           'QuietError', 'get_backend', 'add_file_logging', 'setup_excepthook',
           'cycle_metadata', 'restore_metadata', 'dump_metadata', 'copy_metadata',
           'setup_logging', 'AsyncFn' ]


AUTHINFO_BACKEND_PATTERN = r'^backend\s+(\S+)\s+machine\s+(\S+)\s+login\s+(\S+)\s+password\s+(\S+)$'
AUTHINFO_BUCKET_PATTERN = r'^storage-url\s+(\S+)\s+password\s+(\S+)$'

log = logging.getLogger('common')
        
def setup_logging(options, logfile=None):        
    root_logger = logging.getLogger()
    if root_logger.handlers:
        log.debug("Logging already initialized.")
        return
        
    stdout_handler = add_stdout_logging(options.quiet)
    if logfile:
        debug_handler = add_file_logging(os.path.join(options.homedir, logfile))
    else:
        debug_handler = stdout_handler
    setup_excepthook()
    
    if options.debug:
        root_logger.setLevel(logging.DEBUG)
        debug_handler.setLevel(logging.NOTSET)
        if 'all' not in options.debug:
            # Adding the filter to the root logger has no effect.
<<<<<<< HEAD
            debug_handler.addFilter(LoggerFilter(options.debug, logging.INFO))
=======
            if lh:
                lh.addFilter(LoggerFilter(options.debug, logging.INFO))
            else:
                sh.addFilter(LoggerFilter(options.debug, logging.INFO))
                sh.setLevel(logging.DEBUG)
        elif lh:
            lh.setLevel(logging.DEBUG)
        else:
            sh.setLevel(logging.DEBUG)
        logging.disable(logging.NOTSET)
>>>>>>> 7d64c8fc
    else:
        root_logger.setLevel(logging.INFO)
        logging.disable(logging.DEBUG)
        
    return stdout_handler 
 
                        
class LoggerFilter(object):
    """
    For use with the logging module as a message filter.
    
    This filter accepts all messages which have at least the specified
    priority *or* come from a configured list of loggers.
    """

    def __init__(self, acceptnames, acceptlevel):
        """Initializes a Filter object"""
        
        self.acceptlevel = acceptlevel
        self.acceptnames = [ x.lower() for x in acceptnames ]

    def filter(self, record):
        '''Determine if the log message should be printed'''

        if record.levelno >= self.acceptlevel:
            return True

        if record.name.lower() in self.acceptnames:
            return True

        return False
    
def add_stdout_logging(quiet=False):
    '''Add stdout logging handler to root logger'''

    root_logger = logging.getLogger()
    formatter = logging.Formatter('%(message)s') 
    handler = logging.StreamHandler()
    handler.setFormatter(formatter)
    if quiet:
        handler.setLevel(logging.WARN)
    else:
        handler.setLevel(logging.INFO)
    root_logger.addHandler(handler)
    return handler

    
def add_file_logging(logfile):

    root_logger = logging.getLogger()
    formatter = logging.Formatter('%(asctime)s.%(msecs)03d [%(process)s] %(threadName)s: '
                                          '[%(name)s] %(message)s', datefmt="%Y-%m-%d %H:%M:%S")
    handler = logging.handlers.RotatingFileHandler(logfile, maxBytes=1024**2,
                                                   backupCount=5)
    handler.setFormatter(formatter)  
    root_logger.addHandler(handler)
    return handler

    
@contextmanager
def get_backend(storage_url, homedir):
    '''Return backend connection and bucket name
    
    This is a context manager, since some connections need to be cleaned 
    up properly. 
    '''

    from .backends import s3, local, ftp

    if storage_url.startswith('local://'):
        conn = local.Connection()
        bucketname = storage_url[len('local://'):]

    elif storage_url.startswith('s3://'):
        (login, password) = get_backend_credentials(homedir, 's3', None)
        conn = s3.Connection(login, password)
        bucketname = storage_url[len('s3://'):]

    elif storage_url.startswith('s3rr://'):
        log.warn('Warning: Using S3 reduced redundancy storage (S3) is *not* recommended!')
        (login, password) = get_backend_credentials(homedir, 's3', None)
        conn = s3.Connection(login, password, reduced_redundancy=True)
        bucketname = storage_url[len('s3rr://'):]

    else:
        pat = r'^([a-z]+)://([a-zA-Z0-9.-]+)(?::([0-9]+))?(/[a-zA-Z0-9./_-]+)$'
        match = re.match(pat, storage_url)
        if not match:
            raise QuietError('Invalid storage url: %r' % storage_url)
        (backend, host, port, bucketname) = match.groups()
        (login, password) = get_backend_credentials(homedir, backend, host)

        if backend == 'ftp':
            conn = ftp.Connection(host, port, login, password)
        elif backend == 'ftps':
            conn = ftp.TLSConnection(host, port, login, password)
        elif backend == 'sftp':
            from .backends import sftp
            conn = sftp.Connection(host, port, login, password)
        else:
            raise QuietError('Unknown backend: %s' % backend)

    try:
        yield (conn, bucketname)
    finally:
        conn.close()

def cycle_metadata(bucket):
    from .backends.common import UnsupportedError

    for i in reversed(range(5)):
        if "s3ql_metadata_bak_%d" % i in bucket:
            try:
                bucket.rename("s3ql_metadata_bak_%d" % i, "s3ql_metadata_bak_%d" % (i + 1))
            except UnsupportedError:
                bucket.copy("s3ql_metadata_bak_%d" % i, "s3ql_metadata_bak_%d" % (i + 1))
                
    try:
        bucket.rename("s3ql_metadata", "s3ql_metadata_bak_0")
    except UnsupportedError:
        bucket.copy("s3ql_metadata", "s3ql_metadata_bak_0")             


def unlock_bucket(homedir, storage_url, bucket):
    '''Ask for passphrase if bucket requires one'''

    if 's3ql_passphrase' not in bucket:
        return

    # Try to read from file
    keyfile = os.path.join(homedir, 'authinfo')
    wrap_pw = None

    if os.path.isfile(keyfile):
        mode = os.stat(keyfile).st_mode
        if mode & (stat.S_IRGRP | stat.S_IROTH):
            raise QuietError("%s has insecure permissions, aborting." % keyfile)

        fh = open(keyfile, "r")
        for line in fh:
            line = line.strip()
            if not line or line.startswith('#'):
                continue
            if re.match(AUTHINFO_BACKEND_PATTERN, line):
                continue
            res = re.match(AUTHINFO_BUCKET_PATTERN, line)
            if not res:
                log.warn('Cannot parse line in %s:\n %s', keyfile, line)
                continue

            if storage_url == res.group(1):
                wrap_pw = res.group(2)
                log.info('Using encryption password from %s', keyfile)
                break

    # Otherwise from stdin
    if wrap_pw is None:
        if sys.stdin.isatty():
            wrap_pw = getpass("Enter bucket encryption passphrase: ")
        else:
            wrap_pw = sys.stdin.readline().rstrip()

    bucket.passphrase = wrap_pw
    data_pw = bucket['s3ql_passphrase']
    bucket.passphrase = data_pw

metadata_to_dump = [('inodes', 'id'),
               ('contents', 'name, parent_inode'),
               ('ext_attributes', 'inode, name'),
               ('objects', 'id'),
               ('blocks', 'inode, blockno')]
def dump_metadata(ofh, conn):
    pickler = pickle.Pickler(ofh, 2)
    data_start = 2048
    bufsize = 256
    buf = range(bufsize)

    columns = dict()
    for (table, _) in metadata_to_dump:
        columns[table] = list()
        for row in conn.query('PRAGMA table_info(%s)' % table):
            columns[table].append(row[1])

    ofh.seek(data_start)
    sizes = dict()
    for (table, order) in metadata_to_dump:
        log.info('Saving %s' % table)
        pickler.clear_memo()
        sizes[table] = 0
        i = 0
        for row in conn.query('SELECT * FROM %s ORDER BY %s' % (table, order)):
            buf[i] = row
            i += 1
            if i == bufsize:
                pickler.dump(buf)
                pickler.clear_memo()
                sizes[table] += 1
                i = 0

        if i != 0:
            pickler.dump(buf[:i])
            sizes[table] += 1

    ofh.seek(0)
    pickler.dump((data_start, metadata_to_dump, sizes, columns))
    assert ofh.tell() < data_start


def copy_metadata(fh, conn):
    from . import mkfs
    from .database import Connection
    
    conn2 = Connection(fh.name)
    mkfs.setup_tables(conn2)
    conn2.close()
    
    conn.execute('ATTACH ? AS dst', (fh.name,))
    try:
        for (table, order) in metadata_to_dump:
            columns = list()
            for row in conn.query('PRAGMA table_info(%s)' % table):
                columns.append(row[1])
            columns = ', '.join(columns)
            
            conn.execute('INSERT INTO dst.%s (%s) SELECT %s FROM %s ORDER BY %s'
                          % (table, columns, columns, table, order))

    finally:
        conn.execute('DETACH dst')
                
    return fh

def restore_metadata(ifh, conn):
    from . import mkfs
    unpickler = pickle.Unpickler(ifh)
    (data_start, to_dump, sizes, columns) = unpickler.load()
    ifh.seek(data_start)
    mkfs.setup_tables(conn)
    for (table, _) in to_dump:
        log.info('Loading %s', table)
        col_str = ', '.join(columns[table])
        val_str = ', '.join('?' for _ in columns[table])
        sql_str = 'INSERT INTO %s (%s) VALUES(%s)' % (table, col_str, val_str)
        for _ in xrange(sizes[table]):
            buf = unpickler.load()
            for row in buf:
                conn.execute(sql_str, row)


class QuietError(Exception):
    '''
    QuietError is the base class for exceptions that should not result
    in a stack trace being printed.
    
    It is typically used for exceptions that are the result of the user
    supplying invalid input data. The exception argument should be a
    string containing sufficient information about the problem.
    '''
    
    def __init__(self, msg):
        super(QuietError, self).__init__()
        self.msg = msg

    def __str__(self):
        return self.msg

def setup_excepthook():
    '''Modify sys.excepthook to log exceptions
    
    Also makes sure that exceptions derived from `QuietException`
    do not result in stacktraces.
    '''
    
    def excepthook(type_, val, tb):
        root_logger = logging.getLogger()
        if isinstance(val, QuietError):
            root_logger.error(val.msg)
        else:
            root_logger.error('Uncaught top-level exception', 
                              exc_info=(type_, val, tb))
            
    sys.excepthook = excepthook 
    
def inode_for_path(path, conn):
    """Return inode of directory entry at `path`
    
     Raises `KeyError` if the path does not exist.
    """
    from .database import NoSuchRowError
    
    if not isinstance(path, bytes):
        raise TypeError('path must be of type bytes')

    # Remove leading and trailing /
    path = path.lstrip(b"/").rstrip(b"/")

    # Traverse
    inode = ROOT_INODE
    for el in path.split(b'/'):
        try:
            inode = conn.get_val("SELECT inode FROM contents WHERE name=? AND parent_inode=?",
                                (el, inode))
        except NoSuchRowError:
            raise KeyError('Path %s does not exist' % path)

    return inode


def get_path(id_, conn, name=None):
    """Return a full path for inode `id_`.
    
    If `name` is specified, it is appended at the very end of the
    path (useful if looking up the path for file name with parent
    inode).
    """

    if name is None:
        path = list()
    else:
        if not isinstance(name, bytes):
            raise TypeError('name must be of type bytes')
        path = [ name ]

    maxdepth = 255
    while id_ != ROOT_INODE:
        # This can be ambigious if directories are hardlinked
        (name2, id_) = conn.get_row("SELECT name, parent_inode FROM contents WHERE inode=? LIMIT 1",
                                    (id_,))
        path.append(name2)
        maxdepth -= 1
        if maxdepth == 0:
            raise RuntimeError('Failed to resolve name "%s" at inode %d to path',
                               name, id_)

    path.append(b'')
    path.reverse()

    return b'/'.join(path)


def _escape(s):
    '''Escape '/', '=' and '\0' in s'''

    s = s.replace('=', '=3D')
    s = s.replace('/', '=2F')
    s = s.replace('\0', '=00')

    return s

def get_bucket_home(storage_url, homedir):
    if not os.path.exists(homedir):
        os.mkdir(homedir)
    return os.path.join(homedir, _escape(storage_url))


def get_backend_credentials(homedir, backend, host):
    """Get credentials for given backend and host"""

    # Try to read from file
    keyfile = os.path.join(homedir, 'authinfo')

    if os.path.isfile(keyfile):
        mode = os.stat(keyfile).st_mode
        if mode & (stat.S_IRGRP | stat.S_IROTH):
            raise QuietError("%s has insecure permissions, aborting." % keyfile)

        fh = open(keyfile, "r")
        for line in fh:
            line = line.strip()
            if not line or line.startswith('#'):
                continue
            if re.match(AUTHINFO_BUCKET_PATTERN, line):
                continue
            res = re.match(AUTHINFO_BACKEND_PATTERN, line)
            if not res:
                log.warn('Cannot parse line in %s:\n %s', keyfile, line)
                continue

            if backend == res.group(1) and (host is None or host == res.group(2)):
                log.info('Using backend credentials from %s', keyfile)
                return res.group(3, 4)

    # Otherwise from stdin
    if sys.stdin.isatty():
        if host:
            print("Enter backend login for %s: " % host, end='')
        else:
            print("Enter backend login: ", end='')
    key = sys.stdin.readline().rstrip()

    if sys.stdin.isatty():
        if host:
            pw = getpass("Enter backend password for %s: " % host)
        else:
            pw = getpass("Enter backend password: ")
    else:
        pw = sys.stdin.readline().rstrip()

    return (key, pw)

def retry(timeout, fn, *a, **kw):
    """Wait for fn(*a, **kw) to return True.
    
    If the return value of fn() returns something True, this value
    is returned. Otherwise, the function is called repeatedly for
    `timeout` seconds. If the timeout is reached, `TimeoutError` is
    raised.
    """

    step = 0.2
    waited = 0
    while waited < timeout:
        ret = fn(*a, **kw)
        if ret:
            return ret
        sleep(step)
        waited += step
        if step < waited / 30:
            step *= 2

    raise TimeoutError()

class TimeoutError(Exception):
    '''Raised by `retry()` when a timeout is reached.'''

    pass

# Name and inode of the special s3ql control file
CTRL_NAME = b'.__s3ql__ctrl__'
CTRL_INODE = 2

class ExceptionStoringThread(threading.Thread):
    def __init__(self):
        super(ExceptionStoringThread, self).__init__()
        self._exc_info = None
        self._joined = False

    def run_protected(self):
        pass
    
    def run(self):
        try:
            self.run_protected()
        except:
            # This creates a circular reference chain
            self._exc_info = sys.exc_info() 
        finally:
            if lock.held_by() == thread.get_ident():
                log.error('Thread terminated while holding global lock')
                lock.release()

    def join_get_exc(self):
        self._joined = True
        self.join()
        return self._exc_info

    def join_and_raise(self):
        '''Wait for the thread to finish, raise any occurred exceptions'''
        
        self._joined = True
        if self.is_alive():
            self.join()
      
        if self._exc_info is not None:
            # Break reference chain
            exc_info = self._exc_info
            del self._exc_info
            raise EmbeddedException(exc_info, self.name)

    def __del__(self):
        if not self._joined:
            raise RuntimeError("ExceptionStoringThread instance was destroyed "
                               "without calling join_and_raise()!")


class AsyncFn(ExceptionStoringThread):
    def __init__(self, fn, *args, **kwargs):
        super(AsyncFn, self).__init__()
        self.target = fn
        self.args = args
        self.kwargs = kwargs
        
    def run_protected(self):
        self.target(*self.args, **self.kwargs)
                
class EmbeddedException(Exception):
    '''Encapsulates an exception that happened in a different thread
    '''

    def __init__(self, exc_info, threadname):
        super(EmbeddedException, self).__init__()
        self.exc_info = exc_info
        self.threadname = threadname
        
        log.error('Thread %s terminated with exception:\n%s',
                  self.threadname, ''.join(traceback.format_exception(*self.exc_info)))               

    def __str__(self):
        return ''.join(['caused by an exception in thread %s.\n' % self.threadname,
                       'Original/inner traceback (most recent call last): \n' ] +  
                       traceback.format_exception(*self.exc_info))


def sha256_fh(fh):
    fh.seek(0)
    sha = hashlib.sha256()

    while True:
        buf = fh.read(128 * 1024)
        if not buf:
            break
        sha.update(buf)

    return sha.digest()


def sha256(s):
    return hashlib.sha256(s).digest()<|MERGE_RESOLUTION|>--- conflicted
+++ resolved
@@ -56,20 +56,8 @@
         debug_handler.setLevel(logging.NOTSET)
         if 'all' not in options.debug:
             # Adding the filter to the root logger has no effect.
-<<<<<<< HEAD
             debug_handler.addFilter(LoggerFilter(options.debug, logging.INFO))
-=======
-            if lh:
-                lh.addFilter(LoggerFilter(options.debug, logging.INFO))
-            else:
-                sh.addFilter(LoggerFilter(options.debug, logging.INFO))
-                sh.setLevel(logging.DEBUG)
-        elif lh:
-            lh.setLevel(logging.DEBUG)
-        else:
-            sh.setLevel(logging.DEBUG)
         logging.disable(logging.NOTSET)
->>>>>>> 7d64c8fc
     else:
         root_logger.setLevel(logging.INFO)
         logging.disable(logging.DEBUG)
